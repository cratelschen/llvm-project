//===--- DiagnosticIDs.h - Diagnostic IDs Handling --------------*- C++ -*-===//
//
// Part of the LLVM Project, under the Apache License v2.0 with LLVM Exceptions.
// See https://llvm.org/LICENSE.txt for license information.
// SPDX-License-Identifier: Apache-2.0 WITH LLVM-exception
//
//===----------------------------------------------------------------------===//
///
/// \file
/// Defines the Diagnostic IDs-related interfaces.
///
//===----------------------------------------------------------------------===//

#ifndef LLVM_CLANG_BASIC_DIAGNOSTICIDS_H
#define LLVM_CLANG_BASIC_DIAGNOSTICIDS_H

#include "clang/Basic/LLVM.h"
#include "llvm/ADT/IntrusiveRefCntPtr.h"
#include "llvm/ADT/StringRef.h"
#include "llvm/Support/ErrorHandling.h"
#include <optional>
#include <vector>

namespace clang {
<<<<<<< HEAD
class DiagnosticsEngine;
class SourceLocation;

// Import the diagnostic enums themselves.
namespace diag {
enum class Group;

// Size of each of the diagnostic categories.
enum {
  DIAG_SIZE_COMMON = 300,
  DIAG_SIZE_DRIVER = 400,
  DIAG_SIZE_FRONTEND = 200,
  DIAG_SIZE_SERIALIZATION = 120,
  DIAG_SIZE_LEX = 400,
  DIAG_SIZE_PARSE = 700,
  DIAG_SIZE_AST = 300,
  DIAG_SIZE_COMMENT = 100,
  DIAG_SIZE_CROSSTU = 100,
  DIAG_SIZE_SEMA = 5000,
  DIAG_SIZE_ANALYSIS = 100,
  DIAG_SIZE_REFACTORING = 1000,
  DIAG_SIZE_INSTALLAPI = 100,
};
// Start position for diagnostics.
enum {
  DIAG_START_COMMON = 0,
  DIAG_START_DRIVER = DIAG_START_COMMON + static_cast<int>(DIAG_SIZE_COMMON),
  DIAG_START_FRONTEND = DIAG_START_DRIVER + static_cast<int>(DIAG_SIZE_DRIVER),
  DIAG_START_SERIALIZATION =
      DIAG_START_FRONTEND + static_cast<int>(DIAG_SIZE_FRONTEND),
  DIAG_START_LEX =
      DIAG_START_SERIALIZATION + static_cast<int>(DIAG_SIZE_SERIALIZATION),
  DIAG_START_PARSE = DIAG_START_LEX + static_cast<int>(DIAG_SIZE_LEX),
  DIAG_START_AST = DIAG_START_PARSE + static_cast<int>(DIAG_SIZE_PARSE),
  DIAG_START_COMMENT = DIAG_START_AST + static_cast<int>(DIAG_SIZE_AST),
  DIAG_START_CROSSTU = DIAG_START_COMMENT + static_cast<int>(DIAG_SIZE_COMMENT),
  DIAG_START_SEMA = DIAG_START_CROSSTU + static_cast<int>(DIAG_SIZE_CROSSTU),
  DIAG_START_ANALYSIS = DIAG_START_SEMA + static_cast<int>(DIAG_SIZE_SEMA),
  DIAG_START_REFACTORING =
      DIAG_START_ANALYSIS + static_cast<int>(DIAG_SIZE_ANALYSIS),
  DIAG_START_INSTALLAPI =
      DIAG_START_REFACTORING + static_cast<int>(DIAG_SIZE_REFACTORING),
  DIAG_UPPER_LIMIT =
      DIAG_START_INSTALLAPI + static_cast<int>(DIAG_SIZE_INSTALLAPI)
};

class CustomDiagInfo;

/// All of the diagnostics that can be emitted by the frontend.
typedef unsigned kind;

// Get typedefs for common diagnostics.
enum {
=======
  class DiagnosticsEngine;
  class DiagnosticBuilder;
  class SourceLocation;

  // Import the diagnostic enums themselves.
  namespace diag {
    enum class Group;

    // Size of each of the diagnostic categories.
    enum {
      DIAG_SIZE_COMMON        =  300,
      DIAG_SIZE_DRIVER        =  400,
      DIAG_SIZE_FRONTEND      =  200,
      DIAG_SIZE_SERIALIZATION =  120,
      DIAG_SIZE_LEX           =  400,
      DIAG_SIZE_PARSE         =  700,
      DIAG_SIZE_AST           =  300,
      DIAG_SIZE_COMMENT       =  100,
      DIAG_SIZE_CROSSTU       =  100,
      DIAG_SIZE_SEMA          = 5000,
      DIAG_SIZE_ANALYSIS      =  100,
      DIAG_SIZE_REFACTORING   = 1000,
      DIAG_SIZE_INSTALLAPI    =  100,
    };
    // Start position for diagnostics.
    enum {
      DIAG_START_COMMON        =                          0,
      DIAG_START_DRIVER        = DIAG_START_COMMON        + static_cast<int>(DIAG_SIZE_COMMON),
      DIAG_START_FRONTEND      = DIAG_START_DRIVER        + static_cast<int>(DIAG_SIZE_DRIVER),
      DIAG_START_SERIALIZATION = DIAG_START_FRONTEND      + static_cast<int>(DIAG_SIZE_FRONTEND),
      DIAG_START_LEX           = DIAG_START_SERIALIZATION + static_cast<int>(DIAG_SIZE_SERIALIZATION),
      DIAG_START_PARSE         = DIAG_START_LEX           + static_cast<int>(DIAG_SIZE_LEX),
      DIAG_START_AST           = DIAG_START_PARSE         + static_cast<int>(DIAG_SIZE_PARSE),
      DIAG_START_COMMENT       = DIAG_START_AST           + static_cast<int>(DIAG_SIZE_AST),
      DIAG_START_CROSSTU       = DIAG_START_COMMENT       + static_cast<int>(DIAG_SIZE_COMMENT),
      DIAG_START_SEMA          = DIAG_START_CROSSTU       + static_cast<int>(DIAG_SIZE_CROSSTU),
      DIAG_START_ANALYSIS      = DIAG_START_SEMA          + static_cast<int>(DIAG_SIZE_SEMA),
      DIAG_START_REFACTORING   = DIAG_START_ANALYSIS      + static_cast<int>(DIAG_SIZE_ANALYSIS),
      DIAG_START_INSTALLAPI    = DIAG_START_REFACTORING   + static_cast<int>(DIAG_SIZE_REFACTORING),
      DIAG_UPPER_LIMIT         = DIAG_START_INSTALLAPI    + static_cast<int>(DIAG_SIZE_INSTALLAPI)
    };

    class CustomDiagInfo;

    /// All of the diagnostics that can be emitted by the frontend.
    typedef unsigned kind;

    // Get typedefs for common diagnostics.
    enum {
>>>>>>> 36a0d442
#define DIAG(ENUM, FLAGS, DEFAULT_MAPPING, DESC, GROUP, SFINAE, CATEGORY,      \
             NOWERROR, SHOWINSYSHEADER, SHOWINSYSMACRO, DEFFERABLE)            \
  ENUM,
#define COMMONSTART
#include "clang/Basic/DiagnosticCommonKinds.inc"
  NUM_BUILTIN_COMMON_DIAGNOSTICS
#undef DIAG
};

/// Enum values that allow the client to map NOTEs, WARNINGs, and EXTENSIONs
/// to either Ignore (nothing), Remark (emit a remark), Warning
/// (emit a warning) or Error (emit as an error).  It allows clients to
/// map ERRORs to Error or Fatal (stop emitting diagnostics after this one).
enum class Severity {
  // NOTE: 0 means "uncomputed".
  Ignored = 1, ///< Do not present this diagnostic, ignore it.
  Remark = 2,  ///< Present this diagnostic as a remark.
  Warning = 3, ///< Present this diagnostic as a warning.
  Error = 4,   ///< Present this diagnostic as an error.
  Fatal = 5    ///< Present this diagnostic as a fatal error.
};

/// Flavors of diagnostics we can emit. Used to filter for a particular
/// kind of diagnostic (for instance, for -W/-R flags).
enum class Flavor {
  WarningOrError, ///< A diagnostic that indicates a problem or potential
                  ///< problem. Can be made fatal by -Werror.
  Remark          ///< A diagnostic that indicates normal progress through
                  ///< compilation.
};
} // namespace diag

class DiagnosticMapping {
  LLVM_PREFERRED_TYPE(diag::Severity)
  unsigned Severity : 3;
  LLVM_PREFERRED_TYPE(bool)
  unsigned IsUser : 1;
  LLVM_PREFERRED_TYPE(bool)
  unsigned IsPragma : 1;
  LLVM_PREFERRED_TYPE(bool)
  unsigned HasNoWarningAsError : 1;
  LLVM_PREFERRED_TYPE(bool)
  unsigned HasNoErrorAsFatal : 1;
  LLVM_PREFERRED_TYPE(bool)
  unsigned WasUpgradedFromWarning : 1;

public:
  static DiagnosticMapping Make(diag::Severity Severity, bool IsUser,
                                bool IsPragma) {
    DiagnosticMapping Result;
    Result.Severity = (unsigned)Severity;
    Result.IsUser = IsUser;
    Result.IsPragma = IsPragma;
    Result.HasNoWarningAsError = 0;
    Result.HasNoErrorAsFatal = 0;
    Result.WasUpgradedFromWarning = 0;
    return Result;
  }

  diag::Severity getSeverity() const { return (diag::Severity)Severity; }
  void setSeverity(diag::Severity Value) { Severity = (unsigned)Value; }

  bool isUser() const { return IsUser; }
  bool isPragma() const { return IsPragma; }

  bool isErrorOrFatal() const {
    return getSeverity() == diag::Severity::Error ||
           getSeverity() == diag::Severity::Fatal;
  }

  bool hasNoWarningAsError() const { return HasNoWarningAsError; }
  void setNoWarningAsError(bool Value) { HasNoWarningAsError = Value; }

  bool hasNoErrorAsFatal() const { return HasNoErrorAsFatal; }
  void setNoErrorAsFatal(bool Value) { HasNoErrorAsFatal = Value; }

  /// Whether this mapping attempted to map the diagnostic to a warning, but
  /// was overruled because the diagnostic was already mapped to an error or
  /// fatal error.
  bool wasUpgradedFromWarning() const { return WasUpgradedFromWarning; }
  void setUpgradedFromWarning(bool Value) { WasUpgradedFromWarning = Value; }

  /// Serialize this mapping as a raw integer.
  unsigned serialize() const {
    return (IsUser << 7) | (IsPragma << 6) | (HasNoWarningAsError << 5) |
           (HasNoErrorAsFatal << 4) | (WasUpgradedFromWarning << 3) | Severity;
  }
  /// Deserialize a mapping.
  static DiagnosticMapping deserialize(unsigned Bits) {
    DiagnosticMapping Result;
    Result.IsUser = (Bits >> 7) & 1;
    Result.IsPragma = (Bits >> 6) & 1;
    Result.HasNoWarningAsError = (Bits >> 5) & 1;
    Result.HasNoErrorAsFatal = (Bits >> 4) & 1;
    Result.WasUpgradedFromWarning = (Bits >> 3) & 1;
    Result.Severity = Bits & 0x7;
    return Result;
  }

  bool operator==(DiagnosticMapping Other) const {
    return serialize() == Other.serialize();
  }
};

// Cratels:用来处理以及搜索诊断 ID。每一个诊断都有一个独一无二的 ID 来标识
/// Used for handling and querying diagnostic IDs.
///
/// Can be used and shared by multiple Diagnostics for multiple translation
/// units.
class DiagnosticIDs : public RefCountedBase<DiagnosticIDs> {
public:
  /// The level of the diagnostic, after it has been through mapping.
  enum Level { Ignored, Note, Remark, Warning, Error, Fatal };

private:
  /// Information for uniquing and looking up custom diags.
  std::unique_ptr<diag::CustomDiagInfo> CustomDiagInfo;

public:
  DiagnosticIDs();
  ~DiagnosticIDs();

  /// Return an ID for a diagnostic with the specified format string and
  /// level.
  ///
  /// If this is the first request for this diagnostic, it is registered and
  /// created, otherwise the existing ID is returned.

  // FIXME: Replace this function with a create-only facilty like
  // createCustomDiagIDFromFormatString() to enforce safe usage. At the time of
  // writing, nearly all callers of this function were invalid.
  unsigned getCustomDiagID(Level L, StringRef FormatString);

  //===--------------------------------------------------------------------===//
  // Diagnostic classification and reporting interfaces.
  //

  /// Given a diagnostic ID, return a description of the issue.
  StringRef getDescription(unsigned DiagID) const;

  /// Return true if the unmapped diagnostic levelof the specified
  /// diagnostic ID is a Warning or Extension.
  ///
  /// This only works on builtin diagnostics, not custom ones, and is not
  /// legal to call on NOTEs.
  static bool isBuiltinWarningOrExtension(unsigned DiagID);

  /// Return true if the specified diagnostic is mapped to errors by
  /// default.
  static bool isDefaultMappingAsError(unsigned DiagID);

  /// Get the default mapping for this diagnostic.
  static DiagnosticMapping getDefaultMapping(unsigned DiagID);

  /// Determine whether the given built-in diagnostic ID is a Note.
  static bool isBuiltinNote(unsigned DiagID);

  /// Determine whether the given built-in diagnostic ID is for an
  /// extension of some sort.
  static bool isBuiltinExtensionDiag(unsigned DiagID) {
    bool ignored;
    return isBuiltinExtensionDiag(DiagID, ignored);
  }

  /// Determine whether the given built-in diagnostic ID is for an
  /// extension of some sort, and whether it is enabled by default.
  ///
  /// This also returns EnabledByDefault, which is set to indicate whether the
  /// diagnostic is ignored by default (in which case -pedantic enables it) or
  /// treated as a warning/error by default.
  ///
  static bool isBuiltinExtensionDiag(unsigned DiagID, bool &EnabledByDefault);

  /// Given a group ID, returns the flag that toggles the group.
  /// For example, for Group::DeprecatedDeclarations, returns
  /// "deprecated-declarations".
  static StringRef getWarningOptionForGroup(diag::Group);

  /// Given a diagnostic group ID, return its documentation.
  static StringRef getWarningOptionDocumentation(diag::Group GroupID);

  /// Given a group ID, returns the flag that toggles the group.
  /// For example, for "deprecated-declarations", returns
  /// Group::DeprecatedDeclarations.
  static std::optional<diag::Group> getGroupForWarningOption(StringRef);

  /// Return the lowest-level group that contains the specified diagnostic.
  static std::optional<diag::Group> getGroupForDiag(unsigned DiagID);

  /// Return the lowest-level warning option that enables the specified
  /// diagnostic.
  ///
  /// If there is no -Wfoo flag that controls the diagnostic, this returns null.
  static StringRef getWarningOptionForDiag(unsigned DiagID);

  /// Return the category number that a specified \p DiagID belongs to,
  /// or 0 if no category.
  static unsigned getCategoryNumberForDiag(unsigned DiagID);

  /// Return the number of diagnostic categories.
  static unsigned getNumberOfCategories();

  /// Given a category ID, return the name of the category.
  static StringRef getCategoryNameFromID(unsigned CategoryID);

  /// Return true if a given diagnostic falls into an ARC diagnostic
  /// category.
  static bool isARCDiagnostic(unsigned DiagID);

  /// Return true if a given diagnostic is a codegen-time ABI check.
  static bool isCodegenABICheckDiagnostic(unsigned DiagID);

  /// Enumeration describing how the emission of a diagnostic should
  /// be treated when it occurs during C++ template argument deduction.
  enum SFINAEResponse {
    /// The diagnostic should not be reported, but it should cause
    /// template argument deduction to fail.
    ///
    /// The vast majority of errors that occur during template argument
    /// deduction fall into this category.
    SFINAE_SubstitutionFailure,

    /// The diagnostic should be suppressed entirely.
    ///
    /// Warnings generally fall into this category.
    SFINAE_Suppress,

    /// The diagnostic should be reported.
    ///
    /// The diagnostic should be reported. Various fatal errors (e.g.,
    /// template instantiation depth exceeded) fall into this category.
    SFINAE_Report,

    /// The diagnostic is an access-control diagnostic, which will be
    /// substitution failures in some contexts and reported in others.
    SFINAE_AccessControl
  };

  /// Determines whether the given built-in diagnostic ID is
  /// for an error that is suppressed if it occurs during C++ template
  /// argument deduction.
  ///
  /// When an error is suppressed due to SFINAE, the template argument
  /// deduction fails but no diagnostic is emitted. Certain classes of
  /// errors, such as those errors that involve C++ access control,
  /// are not SFINAE errors.
  static SFINAEResponse getDiagnosticSFINAEResponse(unsigned DiagID);

  /// Whether the diagnostic message can be deferred.
  ///
  /// For single source offloading languages, a diagnostic message occurred
  /// in a device host function may be deferred until the function is sure
  /// to be emitted.
  static bool isDeferrable(unsigned DiagID);

  /// Get the string of all diagnostic flags.
  ///
  /// \returns A list of all diagnostics flags as they would be written in a
  /// command line invocation including their `no-` variants. For example:
  /// `{"-Wempty-body", "-Wno-empty-body", ...}`
  static std::vector<std::string> getDiagnosticFlags();

  /// Get the set of all diagnostic IDs in the group with the given name.
  ///
  /// \param[out] Diags - On return, the diagnostics in the group.
  /// \returns \c true if the given group is unknown, \c false otherwise.
  bool getDiagnosticsInGroup(diag::Flavor Flavor, StringRef Group,
                             SmallVectorImpl<diag::kind> &Diags) const;

  /// Get the set of all diagnostic IDs.
  static void getAllDiagnostics(diag::Flavor Flavor,
                                std::vector<diag::kind> &Diags);

  /// Get the diagnostic option with the closest edit distance to the
  /// given group name.
  static StringRef getNearestOption(diag::Flavor Flavor, StringRef Group);

private:
  /// Classify the specified diagnostic ID into a Level, consumable by
  /// the DiagnosticClient.
  ///
  /// The classification is based on the way the client configured the
  /// DiagnosticsEngine object.
  ///
  /// \param Loc The source location for which we are interested in finding out
  /// the diagnostic state. Can be null in order to query the latest state.
  DiagnosticIDs::Level
  getDiagnosticLevel(unsigned DiagID, SourceLocation Loc,
                     const DiagnosticsEngine &Diag) const LLVM_READONLY;

  diag::Severity
  getDiagnosticSeverity(unsigned DiagID, SourceLocation Loc,
                        const DiagnosticsEngine &Diag) const LLVM_READONLY;

  /// Used to report a diagnostic that is finally fully formed.
  ///
  /// \returns \c true if the diagnostic was emitted, \c false if it was
  /// suppressed.
  bool ProcessDiag(DiagnosticsEngine &Diag,
                   const DiagnosticBuilder &DiagBuilder) const;

  /// Used to emit a diagnostic that is finally fully formed,
  /// ignoring suppression.
  void EmitDiag(DiagnosticsEngine &Diag, const DiagnosticBuilder &DiagBuilder,
                Level DiagLevel) const;

  /// Whether the diagnostic may leave the AST in a state where some
  /// invariants can break.
  bool isUnrecoverable(unsigned DiagID) const;

  friend class DiagnosticsEngine;
};

} // end namespace clang

#endif<|MERGE_RESOLUTION|>--- conflicted
+++ resolved
@@ -22,9 +22,9 @@
 #include <vector>
 
 namespace clang {
-<<<<<<< HEAD
-class DiagnosticsEngine;
-class SourceLocation;
+  class DiagnosticsEngine;
+  class DiagnosticBuilder;
+  class SourceLocation;
 
 // Import the diagnostic enums themselves.
 namespace diag {
@@ -76,57 +76,6 @@
 
 // Get typedefs for common diagnostics.
 enum {
-=======
-  class DiagnosticsEngine;
-  class DiagnosticBuilder;
-  class SourceLocation;
-
-  // Import the diagnostic enums themselves.
-  namespace diag {
-    enum class Group;
-
-    // Size of each of the diagnostic categories.
-    enum {
-      DIAG_SIZE_COMMON        =  300,
-      DIAG_SIZE_DRIVER        =  400,
-      DIAG_SIZE_FRONTEND      =  200,
-      DIAG_SIZE_SERIALIZATION =  120,
-      DIAG_SIZE_LEX           =  400,
-      DIAG_SIZE_PARSE         =  700,
-      DIAG_SIZE_AST           =  300,
-      DIAG_SIZE_COMMENT       =  100,
-      DIAG_SIZE_CROSSTU       =  100,
-      DIAG_SIZE_SEMA          = 5000,
-      DIAG_SIZE_ANALYSIS      =  100,
-      DIAG_SIZE_REFACTORING   = 1000,
-      DIAG_SIZE_INSTALLAPI    =  100,
-    };
-    // Start position for diagnostics.
-    enum {
-      DIAG_START_COMMON        =                          0,
-      DIAG_START_DRIVER        = DIAG_START_COMMON        + static_cast<int>(DIAG_SIZE_COMMON),
-      DIAG_START_FRONTEND      = DIAG_START_DRIVER        + static_cast<int>(DIAG_SIZE_DRIVER),
-      DIAG_START_SERIALIZATION = DIAG_START_FRONTEND      + static_cast<int>(DIAG_SIZE_FRONTEND),
-      DIAG_START_LEX           = DIAG_START_SERIALIZATION + static_cast<int>(DIAG_SIZE_SERIALIZATION),
-      DIAG_START_PARSE         = DIAG_START_LEX           + static_cast<int>(DIAG_SIZE_LEX),
-      DIAG_START_AST           = DIAG_START_PARSE         + static_cast<int>(DIAG_SIZE_PARSE),
-      DIAG_START_COMMENT       = DIAG_START_AST           + static_cast<int>(DIAG_SIZE_AST),
-      DIAG_START_CROSSTU       = DIAG_START_COMMENT       + static_cast<int>(DIAG_SIZE_COMMENT),
-      DIAG_START_SEMA          = DIAG_START_CROSSTU       + static_cast<int>(DIAG_SIZE_CROSSTU),
-      DIAG_START_ANALYSIS      = DIAG_START_SEMA          + static_cast<int>(DIAG_SIZE_SEMA),
-      DIAG_START_REFACTORING   = DIAG_START_ANALYSIS      + static_cast<int>(DIAG_SIZE_ANALYSIS),
-      DIAG_START_INSTALLAPI    = DIAG_START_REFACTORING   + static_cast<int>(DIAG_SIZE_REFACTORING),
-      DIAG_UPPER_LIMIT         = DIAG_START_INSTALLAPI    + static_cast<int>(DIAG_SIZE_INSTALLAPI)
-    };
-
-    class CustomDiagInfo;
-
-    /// All of the diagnostics that can be emitted by the frontend.
-    typedef unsigned kind;
-
-    // Get typedefs for common diagnostics.
-    enum {
->>>>>>> 36a0d442
 #define DIAG(ENUM, FLAGS, DEFAULT_MAPPING, DESC, GROUP, SFINAE, CATEGORY,      \
              NOWERROR, SHOWINSYSHEADER, SHOWINSYSMACRO, DEFFERABLE)            \
   ENUM,
