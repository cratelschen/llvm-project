--- conflicted
+++ resolved
@@ -100,7 +100,6 @@
     } else if (OutputKind != None) {
       D->dump(Out, OutputKind == DumpFull, OutputFormat);
     }
-<<<<<<< HEAD
 
     if (DumpDeclTypes) {
       Decl *InnerD = D;
@@ -113,46 +112,17 @@
         VD->getType().dump(Out, VD->getASTContext());
       if (auto *TD = dyn_cast<TypeDecl>(InnerD))
         TD->getTypeForDecl()->dump(Out, TD->getASTContext());
-=======
-    void print(Decl *D) {
-      if (DumpLookups) {
-        if (DeclContext *DC = dyn_cast<DeclContext>(D)) {
-          if (DC == DC->getPrimaryContext())
-            DC->dumpLookups(Out, OutputKind != None, OutputKind == DumpFull);
-          else
-            Out << "Lookup map is in primary DeclContext "
-                << DC->getPrimaryContext() << "\n";
-        } else
-          Out << "Not a DeclContext\n";
-      } else if (OutputKind == Print) {
-        PrintingPolicy Policy(D->getASTContext().getLangOpts());
-        D->print(Out, Policy, /*Indentation=*/0, /*PrintInstantiation=*/true);
-      } else if (OutputKind != None) {
-        D->dump(Out, OutputKind == DumpFull, OutputFormat);
-      }
+    }
+  }
+
+  raw_ostream &Out;
+  std::unique_ptr<raw_ostream> OwnedOut;
 
       if (DumpDeclTypes) {
         Decl *InnerD = D;
         if (auto *TD = dyn_cast<TemplateDecl>(D))
           if (Decl *TempD = TD->getTemplatedDecl())
             InnerD = TempD;
-
-        // FIXME: Support OutputFormat in type dumping.
-        // FIXME: Support combining -ast-dump-decl-types with -ast-dump-lookups.
-        if (auto *VD = dyn_cast<ValueDecl>(InnerD))
-          VD->getType().dump(Out, VD->getASTContext());
-        if (auto *TD = dyn_cast<TypeDecl>(InnerD))
-          TD->getTypeForDecl()->dump(Out, TD->getASTContext());
-      }
->>>>>>> 36a0d442
-    }
-  }
-
-  raw_ostream &Out;
-  std::unique_ptr<raw_ostream> OwnedOut;
-
-  /// How to output individual declarations.
-  Kind OutputKind;
 
   /// What format should the output take?
   ASTDumpOutputFormat OutputFormat;
